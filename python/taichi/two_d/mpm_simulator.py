from PIL import Image

from levelset_2d import LevelSet2D
from simulator import Simulator
from taichi.core import tc_core
from taichi.misc.util import *
from taichi.misc.settings import get_asset_path


class MPMSimulator(Simulator):
    def __init__(self, **kwargs):
        Simulator.__init__(self, kwargs['simulation_time'], kwargs['frame_dt'])
        self.simulator = tc_core.MPMSimulator()
        self.res = kwargs['res']
        kwargs['delta_x'] = 1.0 / min(self.res)
        self.simulator.initialize(config_from_dict(kwargs))
        self.config = kwargs
        self.delta_x = kwargs['delta_x']
        self.sample_rate = kwargs.get('sample_rate', 2)

    @staticmethod
    def create_particle(particle_type):
        if particle_type == 'ep':
            particle = tc_core.EPParticle()
            particle.mu_0 = 1e6
            particle.lambda_0 = 2e5
            particle.theta_c = 0.01
            particle.theta_s = 0.005
            particle.hardening = 5
        elif particle_type == 'dp':
            particle = tc_core.DPParticle()
            particle.mu_0 = 1e6
            particle.lambda_0 = 2e5
            particle.mu_0 = 10000000
            particle.lambda_0 = 10000000
            particle.h_0 = 45
            particle.h_1 = 9
            particle.h_2 = 0.2
            particle.h_3 = 10
            particle.alpha = 1
        else:
            assert False, 'Unknown particle type:' + str(particle_type)
        return particle

    def modify_particle(self, particle, modifiers, u, v):
        if 'velocity' in modifiers:
            particle.velocity = const_or_evaluate(modifiers['velocity'], u, v) / Vector(self.delta_x, self.delta_x)
        if 'compression' in modifiers:
            particle.set_compression(const_or_evaluate(modifiers['compression'], u, v))
        if 'color' in modifiers:
            particle.color = const_or_evaluate(modifiers['color'], u, v)
        if 'theta_c' in modifiers:
            particle.theta_c = const_or_evaluate(modifiers['theta_c'], u, v)
        if 'theta_s' in modifiers:
            particle.theta_s = const_or_evaluate(modifiers['theta_s'], u, v)
        if 'lambda_0' in modifiers:
            particle.lambda_0 = const_or_evaluate(modifiers['lambda_0'], u, v)
        if 'mu_0' in modifiers:
            particle.lambda_0 = const_or_evaluate(modifiers['mu_0'], u, v)
        if 'h_0' in modifiers:
            particle.h_0 = const_or_evaluate(modifiers['h_0'], u, v)

    def add_particles_polygon(self, polygon, particle_type, **kwargs):
        positions = tc_core.points_inside_polygon(
            tc_core.make_range(.25 * self.delta_x, self.res[0] * self.delta_x, self.delta_x / self.sample_rate),
            tc_core.make_range(.25 * self.delta_x, self.res[1] * self.delta_x, self.delta_x / self.sample_rate),
            make_polygon(polygon, 1)
        )
        samples = []
        for p in positions:
            u = p.x
            v = p.y
            particle = self.create_particle(particle_type)
            self.modify_particle(particle, kwargs, u, v)
            particle.position = Vector(p.x / self.delta_x, p.y / self.delta_x)
            samples.append(particle)
        self.add_particles(samples)

    def add_particles_texture(self, center, width, filename, particle_type, **kwargs):
        if filename[0] != '/':
            filename = get_asset_path('texture', filename)
        im = Image.open(filename)
        positions = []
        height = width / im.width * im.height
        rwidth = int(width / self.delta_x * 2)
        rheight = int(height / self.delta_x * 2)
        im = im.resize((rwidth, rheight))
        rgb_im = im.convert('RGB')
        for i in range(rwidth):
            for j in range(rheight):
                x = center.x + 0.5 * i * self.delta_x - width / 2
                y = center.y + 0.5 * j * self.delta_x - height / 2
                r = 1 - rgb_im.getpixel((i, rheight - 1 - j))[0] / 255.
                if random.random() < r:
                    positions.append(Vector(x, y))

        samples = []
        for p in positions:
            u = p.x
            v = p.y
            particle = self.create_particle(particle_type)
            self.modify_particle(particle, kwargs, u, v)
            particle.position = Vector(p.x / self.delta_x, p.y / self.delta_x)
            samples.append(particle)
        self.add_particles(samples)

    def add_particles_sphere(self, center, radius, particle_type, **kwargs):
        positions = tc_core.points_inside_sphere(
            tc_core.make_range(.25 * self.delta_x, self.res[0] * self.delta_x, self.delta_x / self.sample_rate),
            tc_core.make_range(.25 * self.delta_x, self.res[1] * self.delta_x, self.delta_x / self.sample_rate),
            center, radius
        )
        samples = []
        for p in positions:
            u = p.x
            v = p.y
            particle = self.create_particle(particle_type)
            self.modify_particle(particle, kwargs, u, v)
            particle.position = Vector(p.x / self.delta_x, p.y / self.delta_x)
            samples.append(particle)
        self.add_particles(samples)

    def add_particles(self, particles):
        for p in particles:
            if isinstance(p, tc_core.EPParticle):
                self.add_ep_particle(p)
            elif isinstance(p, tc_core.DPParticle):
                self.add_dp_particle(p)

    def get_levelset_images(self, width, height, color_scheme):
        images = []
        t = self.simulator.get_current_time()
        levelset = self.levelset_generator(t)
        images.append(levelset.get_image(width, height, color_scheme['boundary']))
        material_levelset = self.simulator.get_material_levelset()
        images.append(array2d_to_image(material_levelset, width, height, color_scheme['material']))
        # TODO: remove the '4' here
        cover_images = []
<<<<<<< HEAD
        debug_blocks = self.simulator.get_debug_blocks().rasterize_scale(self.simulation_width, self.simulation_height,
=======
        debug_blocks = self.simulator.get_debug_blocks().rasterize_scale(self.res[0], self.res[1],
>>>>>>> e63b03e7
                                                                         4)
        debug_blocks = array2d_to_image(debug_blocks, width, height, transform=[0, 1], alpha_scale=0.4)
        cover_images.append(debug_blocks)
        return images, cover_images

    def create_levelset(self):
<<<<<<< HEAD
        return LevelSet2D(self.simulation_width + 1, self.simulation_height + 1,
                          self.delta_x, Vector(0.0, 0.0))


def create_mpm_simulator(resolution, t, frame_dt, base_delta_t=1e-3, dt_multiplier=None, gravity=(0, -20), **kwargs):
    return MPMSimulator(res=resolution,
                        delta_x=1.0 / min(resolution),
                        gravity=gravity,
                        position_noise=0.5,
                        use_level_set=True,
                        particle_collision=True,
                        apic=True,
                        implicit_ratio=0.0,
                        base_delta_t=base_delta_t,
                        maximum_iterations=200,
                        threads=1,
                        flip_alpha=0.0,
                        flip_alpha_stride=1.0,
                        cfl=0.5,
                        simulation_time=t,
                        dt=frame_dt,
                        sample_rate=2,
                        dt_multiplier_tex_id=dt_multiplier.id if dt_multiplier else -1,
                        **kwargs
                        )
=======
        return LevelSet2D(self.res[0] + 1, self.res[1] + 1, self.delta_x, Vector(0.0, 0.0))
>>>>>>> e63b03e7
<|MERGE_RESOLUTION|>--- conflicted
+++ resolved
@@ -136,43 +136,9 @@
         images.append(array2d_to_image(material_levelset, width, height, color_scheme['material']))
         # TODO: remove the '4' here
         cover_images = []
-<<<<<<< HEAD
-        debug_blocks = self.simulator.get_debug_blocks().rasterize_scale(self.simulation_width, self.simulation_height,
-=======
-        debug_blocks = self.simulator.get_debug_blocks().rasterize_scale(self.res[0], self.res[1],
->>>>>>> e63b03e7
-                                                                         4)
-        debug_blocks = array2d_to_image(debug_blocks, width, height, transform=[0, 1], alpha_scale=0.4)
+        debug_blocks = self.simulator.get_debug_blocks().rasterize_scale(self.res[0], self.res[1], 4)
         cover_images.append(debug_blocks)
         return images, cover_images
 
     def create_levelset(self):
-<<<<<<< HEAD
-        return LevelSet2D(self.simulation_width + 1, self.simulation_height + 1,
-                          self.delta_x, Vector(0.0, 0.0))
-
-
-def create_mpm_simulator(resolution, t, frame_dt, base_delta_t=1e-3, dt_multiplier=None, gravity=(0, -20), **kwargs):
-    return MPMSimulator(res=resolution,
-                        delta_x=1.0 / min(resolution),
-                        gravity=gravity,
-                        position_noise=0.5,
-                        use_level_set=True,
-                        particle_collision=True,
-                        apic=True,
-                        implicit_ratio=0.0,
-                        base_delta_t=base_delta_t,
-                        maximum_iterations=200,
-                        threads=1,
-                        flip_alpha=0.0,
-                        flip_alpha_stride=1.0,
-                        cfl=0.5,
-                        simulation_time=t,
-                        dt=frame_dt,
-                        sample_rate=2,
-                        dt_multiplier_tex_id=dt_multiplier.id if dt_multiplier else -1,
-                        **kwargs
-                        )
-=======
-        return LevelSet2D(self.res[0] + 1, self.res[1] + 1, self.delta_x, Vector(0.0, 0.0))
->>>>>>> e63b03e7
+        return LevelSet2D(self.res[0] + 1, self.res[1] + 1, self.delta_x, Vector(0.0, 0.0))