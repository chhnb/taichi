/*******************************************************************************
    Taichi - Physically based Computer Graphics Library

    Copyright (c) 2016 Yuanming Hu <yuanmhu@gmail.com>
                  2017 Yu Fang <squarefk@gmail.com>

    All rights reserved. Use of this source code is governed by
    the MIT license as written in the LICENSE file.
*******************************************************************************/

#include "mpm3.h"
#include <taichi/math/qr_svd.h>
#include <taichi/system/threading.h>
#include <taichi/visual/texture.h>
#include <taichi/common/asset_manager.h>
#include <taichi/math/math_util.h>

TC_NAMESPACE_BEGIN

// Note: assuming abs(x) <= 2!!
inline float w(float x) {
    x = abs(x);
    assert(x <= 2);
    if (x < 1) {
        return 0.5f * x * x * x - x * x + 2.0f / 3.0f;
    } else {
        return -1.0f / 6.0f * x * x * x + x * x - 2 * x + 4.0f / 3.0f;
    }
}

// Note: assuming abs(x) <= 2!!
inline float dw(float x) {
    float s = x < 0.0f ? -1.0f : 1.0f;
    x *= s;
    assert(x <= 2.0f);
    float val;
    float xx = x * x;
    if (x < 1.0f) {
        val = 1.5f * xx - 2.0f * x;
    } else {
        val = -0.5f * xx + 2.0f * x - 2.0f;
    }
    return s * val;
}

inline float w(const Vector3 &a) {
    return w(a.x) * w(a.y) * w(a.z);
}

inline Vector3 dw(const Vector3 &a) {
    return Vector3(dw(a.x) * w(a.y) * w(a.z), w(a.x) * dw(a.y) * w(a.z), w(a.x) * w(a.y) * dw(a.z));
}

long long MPM3D::Particle::instance_count;

struct EPParticle3 : public MPM3D::Particle {
    real hardening = 10.0f;
    real mu_0 = 1e5f, lambda_0 = 1e5f;
    real theta_c = 2.5e-2f, theta_s = 7.5e-3f;

    EPParticle3() : MPM3D::Particle() {
    }

    void initialize(const Config &config) {
        hardening = config.get("hardening", hardening);
        lambda_0 = config.get("lambda_0", lambda_0);
        mu_0 = config.get("mu_0", mu_0);
        theta_c = config.get("theta_c", theta_c);
        theta_s = config.get("theta_s", theta_s);
        real compression = config.get("compression", 1.0f);
        dg_p = Matrix(compression);
    }

    virtual Matrix get_energy_gradient() {
        real j_e = det(dg_e);
        real j_p = det(dg_p);
        real e = std::exp(std::min(hardening * (1.0f - j_p), 5.0f));
        real mu = mu_0 * e;
        real lambda = lambda_0 * e;
        Matrix r, s;
        polar_decomp(dg_e, r, s);
        if (!is_normal(r)) {
            P(dg_e);
            P(r);
            P(s);
        }
        CV(r);
        CV(s);
        return 2 * mu * (dg_e - r) +
               lambda * (j_e - 1) * j_e * glm::inverse(glm::transpose(dg_e));
    }

    virtual void calculate_kernels() {}

    virtual void calculate_force() {
        tmp_force = -vol * get_energy_gradient() * glm::transpose(dg_e);
    };

    virtual void plasticity() {
        Matrix svd_u, sig, svd_v;
        svd(dg_e, svd_u, sig, svd_v);
        for (int i = 0; i < D; i++) {
            sig[i][i] = clamp(sig[i][i], 1.0f - theta_c, 1.0f + theta_s);
        }
        dg_e = svd_u * sig * glm::transpose(svd_v);
        dg_p = glm::inverse(dg_e) * dg_cache;
        svd(dg_p, svd_u, sig, svd_v);
        for (int i = 0; i < D; i++) {
            sig[i][i] = clamp(sig[i][i], 0.1f, 10.0f);
        }
        dg_p = svd_u * sig * glm::transpose(svd_v);
    };
};

struct DPParticle3 : public MPM3D::Particle {
    real h_0 = 35.0f, h_1 = 9.0f, h_2 = 0.2f, h_3 = 10.0f;
    real lambda_0 = 204057.0f, mu_0 = 136038.0f;
    real alpha = 1.0f;
    real q = 0.0f;

    DPParticle3() : MPM3D::Particle() {
    }

    void initialize(const Config &config) {
        h_0 = config.get("h_0", h_0);
        h_1 = config.get("h_1", h_1);
        h_2 = config.get("h_2", h_2);
        h_3 = config.get("h_3", h_3);
        lambda_0 = config.get("lambda_0", lambda_0);
        mu_0 = config.get("mu_0", mu_0);
        alpha = config.get("alpha", alpha);
        real compression = config.get("compression", 1.0f);
        dg_p = Matrix(compression);
    }

    Matrix3 get_energy_gradient() {
        return Matrix3(1.f);
    }

    void project(Matrix3 sigma, real alpha, Matrix3 &sigma_out, real &out) {
        const real d = 3;
        Matrix3 epsilon(log(sigma[0][0]), 0.f, 0.f, 0.f, log(sigma[1][1]), 0.f, 0.f, 0.f, log(sigma[2][2]));
        real tr = epsilon[0][0] + epsilon[1][1] + epsilon[2][2];
        Matrix3 epsilon_hat = epsilon - (tr) / d * Matrix3(1.0f);
        real epsilon_for = sqrt(
                epsilon[0][0] * epsilon[0][0] + epsilon[1][1] * epsilon[1][1] + epsilon[2][2] * epsilon[2][2]);
        real epsilon_hat_for = sqrt(epsilon_hat[0][0] * epsilon_hat[0][0] + epsilon_hat[1][1] * epsilon_hat[1][1] +
                                    epsilon_hat[2][2] * epsilon_hat[2][2]);
        if (epsilon_hat_for <= 0 || tr > 0.0f) {
            sigma_out = Matrix3(1.0f);
            out = epsilon_for;
        } else {
            real delta_gamma = epsilon_hat_for + (d * lambda_0 + 2 * mu_0) / (2 * mu_0) * tr * alpha;
            if (delta_gamma <= 0) {
                sigma_out = sigma;
                out = 0;
            } else {
                Matrix3 h = epsilon - delta_gamma / epsilon_hat_for * epsilon_hat;
                sigma_out = Matrix3(exp(h[0][0]), 0.f, 0.f, 0.f, exp(h[1][1]), 0.f, 0.f, 0.f, exp(h[2][2]));
                out = delta_gamma;
            }
        }
    }

    void calculate_kernels() {
    }

    void calculate_force() {
        Matrix3 u, v, sig, dg = dg_e;
        svd(dg_e, u, sig, v);

        assert_info(sig[0][0] > 0, "negative singular value");
        assert_info(sig[1][1] > 0, "negative singular value");
        assert_info(sig[2][2] > 0, "negative singular value");

        Matrix3 log_sig(log(sig[0][0]), 0.f, 0.f, 0.f, log(sig[1][1]), 0.f, 0.f, 0.f, log(sig[2][2]));
        Matrix3 inv_sig(1.f / (sig[0][0]), 0.f, 0.f, 0.f, 1.f / (sig[1][1]), 0.f, 0.f, 0.f, 1.f / (sig[2][2]));
        Matrix3 center =
                2 * mu_0 * inv_sig * log_sig + lambda_0 * (log_sig[0][0] + log_sig[1][1] + log_sig[2][2]) * inv_sig;

        tmp_force = -vol * (u * center * glm::transpose(v)) * glm::transpose(dg);
    }

    void plasticity() {
        Matrix3 u, v, sig;
        svd(dg_e, u, sig, v);
        Matrix3 t = Matrix3(1.0);
        real delta_q = 0;
        project(sig, alpha, t, delta_q);
        Matrix3 rec = u * sig * glm::transpose(v);
        Matrix3 diff = rec - dg_e;
        if (!(frobenius_norm(diff) < 1e-4f)) {
            // debug code
            P(dg_e);
            P(rec);
            P(u);
            P(sig);
            P(v);
            error("SVD error\n");
        }
        dg_e = u * t * glm::transpose(v);
        dg_p = v * glm::inverse(t) * sig * glm::transpose(v) * dg_p;
        q += delta_q;
        real phi = h_0 + (h_1 * q - h_3) * expf(-h_2 * q);
        alpha = sqrtf(2.0f / 3.0f) * (2.0f * sin(phi * pi / 180.0f)) / (3.0f - sin(phi * pi / 180.0f));
    }
};

void MPM3D::initialize(const Config &config) {
    Simulation3D::initialize(config);
    res = config.get_vec3i("resolution");
    gravity = config.get_vec3("gravity");
    delta_t = config.get_real("delta_t");
    apic = config.get("apic", true);
    grid_velocity.initialize(res[0], res[1], res[2], Vector(0.0f));
    grid_force_or_acc.initialize(res[0], res[1], res[2], Vector(0.0f));
    grid_mass.initialize(res[0], res[1], res[2], 0);
    grid_locks.initialize(res[0], res[1], res[2], 0);
}

void MPM3D::add_particles(const Config &config) {
    std::shared_ptr<Texture> density_texture = AssetManager::get_asset<Texture>(config.get_int("density_tex"));
    for (int i = 0; i < res[0]; i++) {
        for (int j = 0; j < res[1]; j++) {
            for (int k = 0; k < res[2]; k++) {
                Vector3 coord = Vector3(i + 0.5f, j + 0.5f, k + 0.5f) / Vector3(res);
                real num = density_texture->sample(coord).x;
                int t = (int)num + (rand() < num - int(num));
                for (int l = 0; l < t; l++) {
                    Particle *p = nullptr;
                    if (config.get("type", std::string("ep")) == std::string("ep")) {
                        p = new EPParticle3();
                        p->initialize(config);
                    } else {
                        p = new DPParticle3();
                        p->initialize(config);
                    }
                    p->pos = Vector(i + rand(), j + rand(), k + rand());
                    p->mass = 1.0f;
                    p->v = config.get("initial_velocity", p->v);
                    particles.push_back(p);
                }
            }
        }
    }
    P(particles.size());
<<<<<<< HEAD
    grid_velocity.initialize(res[0], res[1], res[2], Vector(0.0f), Vector3(0.0f));
    grid_force_or_acc.initialize(res[0], res[1], res[2], Vector(0.0f), Vector3(0.0f));
    grid_mass.initialize(res[0], res[1], res[2], 0, Vector3(0.0f));
    grid_locks.initialize(res[0], res[1], res[2], 0, Vector3(0.0f));
=======
>>>>>>> 12c90ee3
}

std::vector<RenderParticle> MPM3D::get_render_particles() const {
    using Particle = RenderParticle;
    std::vector<Particle> render_particles;
    render_particles.reserve(particles.size());
    Vector3 center(res[0] / 2.0f, res[1] / 2.0f, res[2] / 2.0f);
    for (auto p_p : particles) {
        MPM3D::Particle &p = *p_p;
        render_particles.push_back(Particle(p.pos - center, Vector4(0.8f, 0.9f, 1.0f, 0.5f)));
    }
    return render_particles;
}

void MPM3D::rasterize() {
    grid_velocity.reset(Vector(0.0f));
    grid_force_or_acc.reset(Vector(0.0f));
    grid_mass.reset(0.0f);
    parallel_for_each_particle([&](Particle &p) {
        for (auto &ind : get_bounded_rasterization_region(p.pos)) {
            Vector3 d_pos = Vector(ind.i, ind.j, ind.k) - p.pos;
            real weight = w(d_pos);
            grid_locks[ind].lock();
            grid_mass[ind] += weight * p.mass;
            grid_velocity[ind] += weight * p.mass * (p.v + (3.0f) * p.apic_b * d_pos);
            grid_locks[ind].unlock();
        }
    });
    for (auto ind : grid_mass.get_region()) {
        if (grid_mass[ind] > 0) {
            CV(grid_velocity[ind]);
            CV(1 / grid_mass[ind]);
            grid_velocity[ind] = grid_velocity[ind] * (1.0f / grid_mass[ind]);
            CV(grid_velocity[ind]);
        }
    }
}

void MPM3D::resample(float delta_t) {
    real alpha_delta_t = 1;
    // what is apic in 2D
    if (apic)
        alpha_delta_t = 0;
    parallel_for_each_particle([&](Particle &p) {
        Vector v(0.0f), bv(0.0f);
        Matrix cdg(0.0f);
        Matrix b(0.0f);
        int count = 0;
        for (auto &ind : get_bounded_rasterization_region(p.pos)) {
            count++;
            Vector d_pos = p.pos - Vector3(ind.i, ind.j, ind.k);
            float weight = w(d_pos);
            Vector gw = dw(d_pos);
            Vector grid_vel = grid_velocity[ind] + grid_force_or_acc[ind] * delta_t;
            v += weight * grid_vel;
            Vector aa = grid_vel;
            Vector bb = -d_pos;
            Matrix out(aa[0] * bb[0], aa[1] * bb[0], aa[2] * bb[0],
                       aa[0] * bb[1], aa[1] * bb[1], aa[2] * bb[1],
                       aa[0] * bb[2], aa[1] * bb[2], aa[2] * bb[2]);
            b += weight * out;
            bv += weight * grid_velocity_backup[ind];
            cdg += glm::outerProduct(grid_velocity[ind], gw);
            CV(grid_velocity[ind]);
        }
        if (count != 64 || !apic) {
            b = Matrix(0);
        }
        p.apic_b = b;
        cdg = Matrix(1) + delta_t * cdg;
        p.v = (1 - alpha_delta_t) * v + alpha_delta_t * (v - bv + p.v);
        Matrix dg = cdg * p.dg_e * p.dg_p;
        p.dg_e = cdg * p.dg_e;
        p.dg_cache = dg;
    });
}

void MPM3D::apply_deformation_force(float delta_t) {
    //printf("Calculating force...\n");
    parallel_for_each_particle([&](Particle &p) {
        p.calculate_force();
    });
    //printf("Accumulating force...\n");
    parallel_for_each_particle([&](Particle &p) {
        for (auto &ind : get_bounded_rasterization_region(p.pos)) {
            real mass = grid_mass[ind];
            if (mass == 0.0f) { // No EPS here
                continue;
            }
            Vector d_pos = p.pos - Vector3(ind.i, ind.j, ind.k);
            Vector gw = dw(d_pos);
            Vector force = p.tmp_force * gw;
            CV(force);
            grid_locks[ind].lock();
//            grid_velocity[ind] += delta_t / mass * force;
            grid_force_or_acc[ind] += force;
            grid_locks[ind].unlock();
        }
    });
}

void MPM3D::grid_apply_boundary_conditions(const DynamicLevelSet3D &levelset, real t) {
    for (auto &ind : grid_velocity.get_region()) {
        Vector3 pos = Vector3(ind.get_pos());
        Vector3 v = grid_velocity[ind] + grid_force_or_acc[ind] * delta_t -
                    levelset.get_temporal_derivative(pos, t) * levelset.get_spatial_gradient(pos, t);
        Vector3 n = levelset.get_spatial_gradient(pos, t);
        real phi = levelset.sample(pos, t);
        if (phi > 1) continue;
        else if (phi > 0) { // 0~1
            real pressure = std::max(-glm::dot(v, n), 0.0f);
            real mu = levelset.levelset0->friction;
            if (mu < 0) { // sticky
                v = Vector3(0.0f);
            } else {
                Vector3 t = v - n * glm::dot(v, n);
                if (length(t) > 1e-6f) {
                    t = normalize(t);
                }
                real friction = -clamp(glm::dot(t, v), -mu * pressure, mu * pressure);
                v = v + n * pressure + t * friction;
            }
        } else if (phi <= 0) {
            v = Vector3(0.0f);
        }
        v += levelset.get_temporal_derivative(pos, t) * levelset.get_spatial_gradient(pos, t);
        grid_force_or_acc[ind] = (v - grid_velocity[ind]) / delta_t;
    }
}

void MPM3D::particle_collision_resolution(real t) {
    parallel_for_each_particle([&](Particle &p) {
        p.resolve_collision(levelset, t);
    });
}

void MPM3D::substep(float delta_t) {
    if (!particles.empty()) {
        /*
        for (auto &p : particles) {
            p.calculate_kernels();
        }
        */
//        apply_external_impulse(gravity * delta_t);
        rasterize();
        grid_backup_velocity();
        grid_apply_external_force(gravity);
        apply_deformation_force(delta_t);
        grid_normalize_acceleration();
        grid_apply_boundary_conditions(levelset, current_t);
        resample(delta_t);
        parallel_for_each_particle([&](Particle &p) {
            p.pos += delta_t * p.v;
            p.pos.x = clamp(p.pos.x, 0.0f, res[0] - eps);
            p.pos.y = clamp(p.pos.y, 0.0f, res[1] - eps);
            p.pos.z = clamp(p.pos.z, 0.0f, res[2] - eps);
            p.plasticity();
        });
        particle_collision_resolution(current_t);
    }
    current_t += delta_t;
}

bool MPM3D::test() const {
    for (int i = 0; i < 100000; i++) {
        Matrix3 m(1.000000238418579101562500000000, -0.000000000000000000000000000000,
                  -0.000000000000000000000220735070, 0.000000000000000000000000000000, 1.000000238418579101562500000000,
                  -0.000000000000000000216840434497, 0.000000000000000000000211758237,
                  -0.000000000000000001084202172486, 1.000000000000000000000000000000);
        Matrix3 u, sig, v;
        svd(m, u, sig, v);
        if (!is_normal(sig)) {
            P(m);
            P(u);
            P(sig);
            P(v);
        }
    }
    return false;
}

TC_IMPLEMENTATION(Simulation3D, MPM3D, "mpm");

TC_NAMESPACE_END<|MERGE_RESOLUTION|>--- conflicted
+++ resolved
@@ -212,10 +212,10 @@
     gravity = config.get_vec3("gravity");
     delta_t = config.get_real("delta_t");
     apic = config.get("apic", true);
-    grid_velocity.initialize(res[0], res[1], res[2], Vector(0.0f));
-    grid_force_or_acc.initialize(res[0], res[1], res[2], Vector(0.0f));
-    grid_mass.initialize(res[0], res[1], res[2], 0);
-    grid_locks.initialize(res[0], res[1], res[2], 0);
+    grid_velocity.initialize(res[0], res[1], res[2], Vector(0.0f), Vector3(0.0f));
+    grid_force_or_acc.initialize(res[0], res[1], res[2], Vector(0.0f), Vector3(0.0f));
+    grid_mass.initialize(res[0], res[1], res[2], 0, Vector3(0.0f));
+    grid_locks.initialize(res[0], res[1], res[2], 0, Vector3(0.0f));
 }
 
 void MPM3D::add_particles(const Config &config) {
@@ -244,13 +244,6 @@
         }
     }
     P(particles.size());
-<<<<<<< HEAD
-    grid_velocity.initialize(res[0], res[1], res[2], Vector(0.0f), Vector3(0.0f));
-    grid_force_or_acc.initialize(res[0], res[1], res[2], Vector(0.0f), Vector3(0.0f));
-    grid_mass.initialize(res[0], res[1], res[2], 0, Vector3(0.0f));
-    grid_locks.initialize(res[0], res[1], res[2], 0, Vector3(0.0f));
-=======
->>>>>>> 12c90ee3
 }
 
 std::vector<RenderParticle> MPM3D::get_render_particles() const {
